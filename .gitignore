# test file
test.py

# Packages
*.egg
*.eggs
*.egg-info
*.cache

# Unit test / coverage reports
.coverage
.tox
nosetests.xml
.cache
eggs

# pycache
__pychache__
.pytest_cache/
*.pyc

# docs
docs/_build
docs/_static
docs/_templates
docs/reference/generated
docs/reference/classes/generated
docs/reference/functions/generated
docs/reference/invariants/generated

# dist and build
/dist
/build

# scratch folder
/scratch

# virtual environments
<<<<<<< HEAD
/venv
=======
venv/
>>>>>>> c549cace
<|MERGE_RESOLUTION|>--- conflicted
+++ resolved
@@ -36,8 +36,4 @@
 /scratch
 
 # virtual environments
-<<<<<<< HEAD
-/venv
-=======
-venv/
->>>>>>> c549cace
+/venv